--- conflicted
+++ resolved
@@ -22,15 +22,9 @@
 // bound: up to 3 objects of each type, but exactly one server, browser, url,
 // dom and origin.
 run GenWithSameOriginReq {
-<<<<<<< HEAD
-	some req :  http/XMLHTTPReq | sop/sameOrigin[req.url, req.sender.context]
-} for 3 but 2 http/Server, 1 http/Browser, 4 EndPoint
-=======
 	some req :  browser/XMLHTTPReq | sop/sameOrigin[req.url, req.sender.context]
 } for 3 but 1 http/Server, 1 browser/Browser, 1 http/URL, 1 browser/DOM,
 1 sop/Origin
-
->>>>>>> 34498205
 
 // Generates an instance with at least one successful same-origin request that
 // is not a CORS one
